--- conflicted
+++ resolved
@@ -2770,11 +2770,7 @@
       oas-kit-common: 1.0.8
       reftools: 1.1.9
       yaml: 1.10.2
-<<<<<<< HEAD
-      yargs: 17.6.1
-=======
       yargs: 17.6.2
->>>>>>> 87d17b06
     dev: true
 
   /oas-schema-walker/1.1.5:
@@ -3338,11 +3334,7 @@
       oas-validator: 5.0.8
       reftools: 1.1.9
       yaml: 1.10.2
-<<<<<<< HEAD
-      yargs: 17.6.1
-=======
       yargs: 17.6.2
->>>>>>> 87d17b06
     transitivePeerDependencies:
       - encoding
     dev: true
@@ -3706,13 +3698,8 @@
     engines: {node: '>=12'}
     dev: true
 
-<<<<<<< HEAD
-  /yargs/17.6.1:
-    resolution: {integrity: sha512-leBuCGrL4dAd6ispNOGsJlhd0uZ6Qehkbu/B9KCR+Pxa/NVdNwi+i31lo0buCm6XxhJQFshXCD0/evfV4xfoUg==}
-=======
   /yargs/17.6.2:
     resolution: {integrity: sha512-1/9UrdHjDZc0eOU0HxOHoS78C69UD3JRMvzlJ7S79S2nTaWRA/whGCTV8o9e/N/1Va9YIV7Q4sOxD8VV4pCWOw==}
->>>>>>> 87d17b06
     engines: {node: '>=12'}
     dependencies:
       cliui: 8.0.1
