--- conflicted
+++ resolved
@@ -20,12 +20,6 @@
 [ProducesResponseType(typeof(RequestResponse), StatusCodes.Status403Forbidden)]
 public class GameController : ControllerBase
 {
-<<<<<<< HEAD
-    private readonly IMemoryCache cache;
-=======
-    private static readonly Logger logger = LogManager.GetLogger("GameController");
-
->>>>>>> 1bd5e5da
     private readonly UserManager<UserInfo> userManager;
     private readonly IGameRepository gameRepository;
     private readonly ITeamRepository teamRepository;
