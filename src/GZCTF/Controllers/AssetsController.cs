﻿using System.ComponentModel.DataAnnotations;
using System.Net.Mime;
using GZCTF.Middlewares;
using GZCTF.Repositories.Interface;
using GZCTF.Utils;
using Microsoft.AspNetCore.Identity;
using Microsoft.AspNetCore.Mvc;
using Microsoft.AspNetCore.StaticFiles;

namespace GZCTF.Controllers;

/// <summary>
/// 文件交互接口
/// </summary>
[ApiController]
[ProducesResponseType(typeof(RequestResponse), StatusCodes.Status401Unauthorized)]
[ProducesResponseType(typeof(RequestResponse), StatusCodes.Status403Forbidden)]
public class AssetsController : ControllerBase
{
<<<<<<< HEAD
    private readonly ILogger<AssetsController> logger;
    private readonly IFileRepository fileRepository;
    private readonly IConfiguration configuration;
    private readonly UserManager<UserInfo> userManager;
    private readonly string basepath;
    private readonly FileExtensionContentTypeProvider extProvider = new();

    public AssetsController(IFileRepository _fileeService,
        IConfiguration _configuration,
        ILogger<AssetsController> _logger,
        UserManager<UserInfo> _userinfo)
    {
        fileRepository = _fileeService;
        configuration = _configuration;
        logger = _logger;
        userManager = _userinfo;
        basepath = configuration.GetSection("UploadFolder").Value ?? "uploads";
=======
    private readonly ILogger<AssetsController> _logger;
    private readonly IFileRepository _fileRepository;
    private readonly FileExtensionContentTypeProvider _extProvider = new();

    private readonly string _basepath;

    public AssetsController(IFileRepository fileeService,
        IConfiguration configuration,
        ILogger<AssetsController> logger)
    {
        _fileRepository = fileeService;
        _logger = logger;
        _basepath = configuration.GetSection("UploadFolder").Value ?? "uploads";
>>>>>>> 57c1923b
    }

    /// <summary>
    /// 获取文件接口
    /// </summary>
    /// <remarks>
    /// 根据哈希获取文件，不匹配文件名
    /// </remarks>
    /// <param name="hash">文件哈希</param>
    /// <param name="filename">下载文件名</param>
    /// <response code="200">成功获取文件</response>
    /// <response code="404">文件未找到</response>
    [HttpGet("[controller]/{hash:length(64)}/{filename:minlength(1)}")]
    [ProducesResponseType(StatusCodes.Status200OK)]
    [ProducesResponseType(typeof(RequestResponse), StatusCodes.Status404NotFound)]
    [ProducesResponseType(typeof(RequestResponse), StatusCodes.Status400BadRequest)]
    public IActionResult GetFile([RegularExpression("[0-9a-f]{64}")] string hash, string filename)
    {
        var path = $"{hash[..2]}/{hash[2..4]}/{hash}";
        path = Path.GetFullPath(Path.Combine(_basepath, path));

        if (!System.IO.File.Exists(path))
        {
            _logger.Log($"尝试获取不存在的文件 [{hash[..8]}] {filename}", HttpContext.Connection?.RemoteIpAddress?.ToString() ?? "0.0.0.0", TaskStatus.NotFound, LogLevel.Warning);
            return NotFound(new RequestResponse("文件不存在", 404));
        }

        if (!_extProvider.TryGetContentType(filename, out string? contentType))
            contentType = MediaTypeNames.Application.Octet;
        var user = userManager.GetUserAsync(HttpContext.User);
        var result = user.Result;
        var result_username = "<NULL>";
        var result_realname = "<NULL>";
        if (result is not null)
        {
            result_username = result.UserName;
            result_realname = result.RealName;
        }

        logger.Log($"用户 [{result_username} {result_realname}] 请求了文件 [{hash[..8]}] {filename}", HttpContext.Connection?.RemoteIpAddress?.ToString() ?? "0.0.0.0", TaskStatus.Success, LogLevel.Information);
        return new PhysicalFileResult(path, contentType)
        {
            FileDownloadName = filename
        };
    }

    /// <summary>
    /// 上传文件接口
    /// </summary>
    /// <remarks>
    /// 上传一个或多个文件
    /// </remarks>
    /// <param name="files"></param>
    /// <param name="filename">统一文件名</param>
    /// <param name="token"></param>
    /// <response code="200">成功上传文件</response>
    /// <response code="400">上传文件失败</response>
    /// <response code="401">未授权用户</response>
    /// <response code="403">无权访问</response>
    [RequireAdmin]
    [HttpPost("api/[controller]")]
    [ProducesResponseType(typeof(List<LocalFile>), StatusCodes.Status200OK)]
    [ProducesResponseType(typeof(RequestResponse), StatusCodes.Status400BadRequest)]
    public async Task<IActionResult> Upload(List<IFormFile> files, [FromQuery] string? filename, CancellationToken token)
    {
        try
        {
            List<LocalFile> results = new();
            foreach (var file in files)
            {
                if (file.Length > 0)
                {
                    var res = await _fileRepository.CreateOrUpdateFile(file, filename, token);
                    _logger.SystemLog($"更新文件 [{res.Hash[..8]}] {filename ?? file.FileName} @ {file.Length} bytes", TaskStatus.Success, LogLevel.Debug);
                    results.Add(res);
                }
            }
            return Ok(results);
        }
        catch (Exception ex)
        {
            _logger.LogError(ex, ex.Message);
            return BadRequest(new RequestResponse("遇到IO错误"));
        }
    }

    /// <summary>
    /// 删除文件接口
    /// </summary>
    /// <remarks>
    /// 按照文件哈希删除文件
    /// </remarks>
    /// <param name="hash"></param>
    /// <param name="token"></param>
    /// <response code="200">成功删除文件</response>
    /// <response code="400">上传文件失败</response>
    /// <response code="401">未授权用户</response>
    /// <response code="403">无权访问</response>
    [RequireAdmin]
    [HttpDelete("api/[controller]/{hash:length(64)}")]
    [ProducesResponseType(StatusCodes.Status200OK)]
    [ProducesResponseType(StatusCodes.Status404NotFound)]
    [ProducesResponseType(typeof(RequestResponse), StatusCodes.Status400BadRequest)]
    public async Task<IActionResult> Delete(string hash, CancellationToken token)
    {
        var result = await _fileRepository.DeleteFileByHash(hash, token);

        _logger.SystemLog($"删除文件 [{hash[..8]}]...", result, LogLevel.Information);

        return result switch
        {
            TaskStatus.Success => Ok(),
            TaskStatus.NotFound => NotFound(),
            _ => BadRequest(new RequestResponse("文件删除失败"))
        };
    }
}<|MERGE_RESOLUTION|>--- conflicted
+++ resolved
@@ -17,11 +17,10 @@
 [ProducesResponseType(typeof(RequestResponse), StatusCodes.Status403Forbidden)]
 public class AssetsController : ControllerBase
 {
-<<<<<<< HEAD
-    private readonly ILogger<AssetsController> logger;
-    private readonly IFileRepository fileRepository;
-    private readonly IConfiguration configuration;
-    private readonly UserManager<UserInfo> userManager;
+    private readonly ILogger<AssetsController> _logger;
+    private readonly IFileRepository _fileRepository;
+    private readonly FileExtensionContentTypeProvider _extProvider = new();
+    private readonly UserManager<UserInfo> _userManager;
     private readonly string basepath;
     private readonly FileExtensionContentTypeProvider extProvider = new();
 
@@ -30,26 +29,10 @@
         ILogger<AssetsController> _logger,
         UserManager<UserInfo> _userinfo)
     {
-        fileRepository = _fileeService;
-        configuration = _configuration;
-        logger = _logger;
-        userManager = _userinfo;
-        basepath = configuration.GetSection("UploadFolder").Value ?? "uploads";
-=======
-    private readonly ILogger<AssetsController> _logger;
-    private readonly IFileRepository _fileRepository;
-    private readonly FileExtensionContentTypeProvider _extProvider = new();
 
-    private readonly string _basepath;
-
-    public AssetsController(IFileRepository fileeService,
-        IConfiguration configuration,
-        ILogger<AssetsController> logger)
-    {
         _fileRepository = fileeService;
         _logger = logger;
         _basepath = configuration.GetSection("UploadFolder").Value ?? "uploads";
->>>>>>> 57c1923b
     }
 
     /// <summary>
@@ -79,7 +62,7 @@
 
         if (!_extProvider.TryGetContentType(filename, out string? contentType))
             contentType = MediaTypeNames.Application.Octet;
-        var user = userManager.GetUserAsync(HttpContext.User);
+        var user = _userManager.GetUserAsync(HttpContext.User);
         var result = user.Result;
         var result_username = "<NULL>";
         var result_realname = "<NULL>";
@@ -89,7 +72,7 @@
             result_realname = result.RealName;
         }
 
-        logger.Log($"用户 [{result_username} {result_realname}] 请求了文件 [{hash[..8]}] {filename}", HttpContext.Connection?.RemoteIpAddress?.ToString() ?? "0.0.0.0", TaskStatus.Success, LogLevel.Information);
+        _logger.Log($"用户 [{result_username} {result_realname}] 请求了文件 [{hash[..8]}] {filename}", HttpContext.Connection?.RemoteIpAddress?.ToString() ?? "0.0.0.0", TaskStatus.Success, LogLevel.Information);
         return new PhysicalFileResult(path, contentType)
         {
             FileDownloadName = filename
