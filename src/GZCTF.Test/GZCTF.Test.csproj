<Project Sdk="Microsoft.NET.Sdk">

  <PropertyGroup>
    <TargetFramework>net7.0</TargetFramework>
    <Nullable>enable</Nullable>
    <IsPackable>false</IsPackable>
    <CollectCoverage>true</CollectCoverage>
    <Configurations>Debug;Release;GenAPI</Configurations>
    <ReleaseVersion>0.16.0</ReleaseVersion>
    <EnablePreviewFeatures>True</EnablePreviewFeatures>
  </PropertyGroup>

  <PropertyGroup Condition=" '$(Configuration)|$(Platform)' == 'Debug|AnyCPU' ">
    <WarningLevel>4</WarningLevel>
  </PropertyGroup>
  <ItemGroup>
<<<<<<< HEAD
    <PackageReference Include="Microsoft.AspNetCore.Mvc.Testing" Version="7.0.10" />
    <PackageReference Include="Microsoft.AspNetCore.TestHost" Version="7.0.10" />
=======
    <PackageReference Include="Microsoft.AspNetCore.Mvc.Testing" Version="7.0.9" />
    <PackageReference Include="Microsoft.AspNetCore.TestHost" Version="7.0.9" />
>>>>>>> 60300645
    <PackageReference Include="Microsoft.NET.Test.Sdk" Version="17.7.0" />
    <PackageReference Include="xunit" Version="2.5.0" />
    <PackageReference Include="xunit.runner.visualstudio" Version="2.5.0">
      <IncludeAssets>runtime; build; native; contentfiles; analyzers; buildtransitive</IncludeAssets>
      <PrivateAssets>all</PrivateAssets>
    </PackageReference>
    <PackageReference Include="xunit.runner.console" Version="2.5.0">
      <PrivateAssets>all</PrivateAssets>
      <IncludeAssets>runtime; build; native; contentfiles; analyzers; buildtransitive</IncludeAssets>
    </PackageReference>
    <PackageReference Include="coverlet.collector" Version="6.0.0">
      <IncludeAssets>runtime; build; native; contentfiles; analyzers; buildtransitive</IncludeAssets>
      <PrivateAssets>all</PrivateAssets>
    </PackageReference>
    <PackageReference Include="coverlet.msbuild" Version="6.0.0">
      <IncludeAssets>runtime; build; native; contentfiles; analyzers; buildtransitive</IncludeAssets>
      <PrivateAssets>all</PrivateAssets>
    </PackageReference>
  </ItemGroup>

  <ItemGroup>
    <ProjectReference Include="..\GZCTF\GZCTF.csproj" />
    <None Include="..\GZCTF\appsettings*" />
  </ItemGroup>

</Project><|MERGE_RESOLUTION|>--- conflicted
+++ resolved
@@ -14,13 +14,8 @@
     <WarningLevel>4</WarningLevel>
   </PropertyGroup>
   <ItemGroup>
-<<<<<<< HEAD
     <PackageReference Include="Microsoft.AspNetCore.Mvc.Testing" Version="7.0.10" />
     <PackageReference Include="Microsoft.AspNetCore.TestHost" Version="7.0.10" />
-=======
-    <PackageReference Include="Microsoft.AspNetCore.Mvc.Testing" Version="7.0.9" />
-    <PackageReference Include="Microsoft.AspNetCore.TestHost" Version="7.0.9" />
->>>>>>> 60300645
     <PackageReference Include="Microsoft.NET.Test.Sdk" Version="17.7.0" />
     <PackageReference Include="xunit" Version="2.5.0" />
     <PackageReference Include="xunit.runner.visualstudio" Version="2.5.0">
